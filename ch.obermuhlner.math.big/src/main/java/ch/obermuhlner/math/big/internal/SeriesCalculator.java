package ch.obermuhlner.math.big.internal;

import ch.obermuhlner.math.big.BigRational;

import java.math.BigDecimal;
import java.math.MathContext;
import java.util.ArrayList;
import java.util.List;

import static java.math.BigDecimal.ONE;
import static java.util.Objects.requireNonNull;

/**
 * Utility class to calculate taylor series efficiently until the maximum error (as defined by the precision in the {@link MathContext} is reached.
 * 
 * <p>Stores the factors of the taylor series terms so that future calculations will be faster.</p>
 */
public abstract class SeriesCalculator {

	private final boolean calculateInPairs;

	private final List<BigRational> factors = new ArrayList<>();

	/**
	 * Constructs a {@link SeriesCalculator} that calculates single terms.
	 */
	protected SeriesCalculator() {
		this(false);
	}
	
	/**
	 * Constructs a {@link SeriesCalculator} with control over whether the sum terms are calculated in pairs.
	 * 
	 * <p>Calculation of pairs is useful for taylor series where the terms alternate the sign.
	 * In these cases it is more efficient to calculate two terms at once check then whether the acceptable error has been reached.</p>
	 * 
	 * @param calculateInPairs <code>true</code> to calculate the terms in pairs, <code>false</code> to calculate single terms
	 */
	protected SeriesCalculator(boolean calculateInPairs) {
		this.calculateInPairs = calculateInPairs;
	}
	
	/**
	 * Calculates the series for the specified value x and the precision defined in the {@link MathContext}.
	 *
	 * @param x the value x
	 * @param mathContext the {@link MathContext}
	 * @return the calculated result
	 */
	public BigDecimal calculate(BigDecimal x, MathContext mathContext) {
		BigDecimal acceptableError = ONE.movePointLeft(mathContext.getPrecision() + 1);

		PowerIterator powerIterator = createPowerIterator(x, mathContext);
		
		BigDecimal sum = BigDecimal.ZERO;
		BigDecimal step;
		int i = 0;
		do {
			BigRational factor;
			BigDecimal xToThePower;

			factor = getFactor(i);
			xToThePower  = powerIterator.getCurrentPower();
			powerIterator.calculateNextPower();
			step = factor.getNumerator().multiply(xToThePower).divide(factor.getDenominator(), mathContext);
			i++;

			if (calculateInPairs) {
				factor = getFactor(i);
				xToThePower = powerIterator.getCurrentPower();
				powerIterator.calculateNextPower();
				BigDecimal step2 = factor.getNumerator().multiply(xToThePower).divide(factor.getDenominator(), mathContext);
				step = step.add(step2);
				i++;
			}

			sum = sum.add(step);
			//System.out.println(sum + " " + step);
		} while (step.abs().compareTo(acceptableError) > 0);
		
		return sum.round(mathContext);
	}
	
	/**
	 * Creates the {@link PowerIterator} used for this series.
	 * 
	 * @param x the value x
	 * @param mathContext the {@link MathContext}
	 * @return the {@link PowerIterator}
	 */
	protected abstract PowerIterator createPowerIterator(BigDecimal x, MathContext mathContext);

	/**
	 * Returns the factor of the term with specified index.
	 *
<<<<<<< HEAD
	 * All mutable state of this class (and all its subclasses) must be modified in this method.
	 * This method is synchronized to allow thread-safe usage of this class.
	 *
=======
>>>>>>> 3695d44c
	 * @param index the index (starting with 0)
	 * @return the factor of the specified term
	 */
	protected synchronized BigRational getFactor(int index) {
		while (factors.size() <= index) {
			BigRational factor = getCurrentFactor();
			addFactor(factor);
			calculateNextFactor();
		}
		return factors.get(index);
	}

	private void addFactor(BigRational factor){
		factors.add(requireNonNull(factor, "Factor cannot be null"));
	}

	/**
	 * Returns the factor of the highest term already calculated.
	 * <p>When called for the first time will return the factor of the first term (index 0).</p>
	 * <p>After this call the method {@link #calculateNextFactor()} will be called to prepare for the next term.</p>
	 * 
	 * @return the factor of the highest term
	 */
	protected abstract BigRational getCurrentFactor();
	
	/**
	 * Calculates the factor of the next term.
	 */
	protected abstract void calculateNextFactor();
}<|MERGE_RESOLUTION|>--- conflicted
+++ resolved
@@ -7,7 +7,6 @@
 import java.util.ArrayList;
 import java.util.List;
 
-import static java.math.BigDecimal.ONE;
 import static java.util.Objects.requireNonNull;
 
 /**
@@ -48,7 +47,7 @@
 	 * @return the calculated result
 	 */
 	public BigDecimal calculate(BigDecimal x, MathContext mathContext) {
-		BigDecimal acceptableError = ONE.movePointLeft(mathContext.getPrecision() + 1);
+		BigDecimal acceptableError = BigDecimal.ONE.movePointLeft(mathContext.getPrecision() + 1);
 
 		PowerIterator powerIterator = createPowerIterator(x, mathContext);
 		
@@ -93,12 +92,9 @@
 	/**
 	 * Returns the factor of the term with specified index.
 	 *
-<<<<<<< HEAD
 	 * All mutable state of this class (and all its subclasses) must be modified in this method.
 	 * This method is synchronized to allow thread-safe usage of this class.
 	 *
-=======
->>>>>>> 3695d44c
 	 * @param index the index (starting with 0)
 	 * @return the factor of the specified term
 	 */
