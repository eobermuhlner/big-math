--- conflicted
+++ resolved
@@ -122,16 +122,13 @@
  * </pre>
  */
 @SuppressWarnings("WeakerAccess")
-<<<<<<< HEAD
-public class BigFloat implements Comparable<BigFloat> {
+public class BigFloat implements Comparable<BigFloat>, Serializable {
+    private static final long serialVersionUID = -7323679117445486894L;
+
 	/**
 	 * Represents a value that is not a number.
 	 * @see Double#NaN
 	 */
-=======
-public class BigFloat implements Comparable<BigFloat>, Serializable {
-	private static final long serialVersionUID = -7323679117445486894L;
->>>>>>> da16157e
 	public static final BigFloat NaN = new SpecialBigFloat(SpecialBigFloat.Type.NaN);
 
 	/**
